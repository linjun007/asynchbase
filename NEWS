--- conflicted
+++ resolved
@@ -1,8 +1,6 @@
 AsyncHBase - User visible and noteworthy changes.
 This project uses Semantic Versioning (see http://semver.org/).
 
-<<<<<<< HEAD
-=======
 * Version 1.8.1 (2018-03-18)
 
 This is a bug fix release.
@@ -26,7 +24,6 @@
   
 Noteworthy bug Fixes:
 
->>>>>>> 4ba3d9e6
 * Version 1.8.0 (2017-06-09)
 
 This is feature release with new APIs and behaviors.
@@ -43,8 +40,6 @@
     disparate rows when scanning would be less efficient.
   - Support for reverse scanning
 
-<<<<<<< HEAD
-=======
 * Version 1.7.3 (2017-06-09)
 
 This is a bug fix release.
@@ -74,7 +69,6 @@
     to target specific versions.
   - Update the protobuf compiler plugin for Maven.
 
->>>>>>> 4ba3d9e6
 * Version 1.7.1 (2016-02-10)
 
 This is a bug fix release.
