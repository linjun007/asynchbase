/*
 * Copyright (C) 2010-2018  The Async HBase Authors.  All rights reserved.
 * This file is part of Async HBase.
 *
 * Redistribution and use in source and binary forms, with or without
 * modification, are permitted provided that the following conditions are met:
 *   - Redistributions of source code must retain the above copyright notice,
 *     this list of conditions and the following disclaimer.
 *   - Redistributions in binary form must reproduce the above copyright notice,
 *     this list of conditions and the following disclaimer in the documentation
 *     and/or other materials provided with the distribution.
 *   - Neither the name of the StumbleUpon nor the names of its contributors
 *     may be used to endorse or promote products derived from this software
 *     without specific prior written permission.
 * THIS SOFTWARE IS PROVIDED BY THE COPYRIGHT HOLDERS AND CONTRIBUTORS "AS IS"
 * AND ANY EXPRESS OR IMPLIED WARRANTIES, INCLUDING, BUT NOT LIMITED TO, THE
 * IMPLIED WARRANTIES OF MERCHANTABILITY AND FITNESS FOR A PARTICULAR PURPOSE
 * ARE DISCLAIMED.  IN NO EVENT SHALL THE COPYRIGHT HOLDER OR CONTRIBUTORS BE
 * LIABLE FOR ANY DIRECT, INDIRECT, INCIDENTAL, SPECIAL, EXEMPLARY, OR
 * CONSEQUENTIAL DAMAGES (INCLUDING, BUT NOT LIMITED TO, PROCUREMENT OF
 * SUBSTITUTE GOODS OR SERVICES; LOSS OF USE, DATA, OR PROFITS; OR BUSINESS
 * INTERRUPTION) HOWEVER CAUSED AND ON ANY THEORY OF LIABILITY, WHETHER IN
 * CONTRACT, STRICT LIABILITY, OR TORT (INCLUDING NEGLIGENCE OR OTHERWISE)
 * ARISING IN ANY WAY OUT OF THE USE OF THIS SOFTWARE, EVEN IF ADVISED OF THE
 * POSSIBILITY OF SUCH DAMAGE.
 */
package org.hbase.async;

import java.io.IOException;
import java.util.ArrayList;
import java.util.Collection;
import java.util.HashMap;
import java.util.concurrent.ConcurrentHashMap;
import java.util.concurrent.RejectedExecutionException;
import java.util.concurrent.Semaphore;
import java.util.concurrent.atomic.AtomicInteger;

import static java.util.concurrent.TimeUnit.MILLISECONDS;

import com.google.protobuf.CodedOutputStream;

import org.jboss.netty.buffer.ChannelBuffer;
import org.jboss.netty.buffer.ChannelBuffers;
import org.jboss.netty.channel.Channel;
import org.jboss.netty.channel.ChannelEvent;
import org.jboss.netty.channel.ChannelFuture;
import org.jboss.netty.channel.ChannelFutureListener;
import org.jboss.netty.channel.ChannelHandlerContext;
import org.jboss.netty.channel.ChannelStateEvent;
import org.jboss.netty.channel.Channels;
import org.jboss.netty.channel.ExceptionEvent;
import org.jboss.netty.handler.codec.replay.ReplayingDecoder;
import org.jboss.netty.handler.codec.replay.VoidEnum;
import org.jboss.netty.util.Timeout;
import org.jboss.netty.util.TimerTask;
import org.slf4j.Logger;
import org.slf4j.LoggerFactory;

import com.stumbleupon.async.Callback;
import com.stumbleupon.async.Deferred;

import org.hbase.async.generated.ClientPB;
import org.hbase.async.generated.HBasePB;
import org.hbase.async.generated.RPCPB;

/**
 * Stateful handler that manages a connection to a specific RegionServer.
 * <p>
 * This handler manages the RPC IDs, the serialization and de-serialization of
 * RPC requests and responses, and keeps track of the RPC in flights for which
 * a response is currently awaited, as well as temporarily buffered RPCs that
 * are awaiting to be sent to the network.
 * <p>
 * For more details on how RPCs are serialized and de-serialized, read the
 * unofficial HBase RPC documentation in the code of the {@link HBaseRpc} class.
 * <p>
 * This class needs careful synchronization.   It's a non-sharable handler,
 * meaning there is one instance of it per Netty {@link Channel} and each
 * instance is only used by one Netty IO thread at a time.  At the same time,
 * {@link HBaseClient} calls methods of this class from random threads at
 * random times.  The bottom line is that any data only used in the Netty IO
 * threads doesn't require synchronization, everything else does.
 * <p>
 * Acquiring the monitor on an object of this class will prevent it from
 * accepting write requests as well as buffering requests if the underlying
 * channel isn't connected.
 */
final class RegionClient extends ReplayingDecoder<VoidEnum> {

  private static final Logger LOG = LoggerFactory.getLogger(RegionClient.class);

  /** Maps remote exception types to our corresponding types.  */
  private static final HashMap<String, HBaseException> REMOTE_EXCEPTION_TYPES;
  static {
    REMOTE_EXCEPTION_TYPES = new HashMap<String, HBaseException>();
    REMOTE_EXCEPTION_TYPES.put(NoSuchColumnFamilyException.REMOTE_CLASS,
                               new NoSuchColumnFamilyException(null, null));
    REMOTE_EXCEPTION_TYPES.put(NotServingRegionException.REMOTE_CLASS,
                               new NotServingRegionException(null, null));
    REMOTE_EXCEPTION_TYPES.put(RegionMovedException.REMOTE_CLASS,
                               new RegionMovedException(null, null));
    REMOTE_EXCEPTION_TYPES.put(RegionOpeningException.REMOTE_CLASS,
                               new RegionOpeningException(null, null));
    REMOTE_EXCEPTION_TYPES.put(RegionServerAbortedException.REMOTE_CLASS,
                               new RegionServerAbortedException(null, null));
    REMOTE_EXCEPTION_TYPES.put(RegionServerStoppedException.REMOTE_CLASS,
                               new RegionServerStoppedException(null, null));
    REMOTE_EXCEPTION_TYPES.put(RegionTooBusyException.REMOTE_CLASS,
                               new RegionTooBusyException(null, null));
    REMOTE_EXCEPTION_TYPES.put(ServerNotRunningYetException.REMOTE_CLASS,
                               new ServerNotRunningYetException(null, null));
    REMOTE_EXCEPTION_TYPES.put(UnknownScannerException.REMOTE_CLASS,
                               new UnknownScannerException(null, null));
    REMOTE_EXCEPTION_TYPES.put(UnknownRowLockException.REMOTE_CLASS,
                               new UnknownRowLockException(null, null));
    REMOTE_EXCEPTION_TYPES.put(VersionMismatchException.REMOTE_CLASS,
                               new VersionMismatchException(null, null));
    REMOTE_EXCEPTION_TYPES.put(CallQueueTooBigException.REMOTE_CLASS,
<<<<<<< HEAD
            new CallQueueTooBigException(null, null));
=======
                               new CallQueueTooBigException(null, null));
>>>>>>> 4ba3d9e6
    REMOTE_EXCEPTION_TYPES.put(UnknownProtocolException.REMOTE_CLASS,
                               new UnknownProtocolException(null, null));
  }

  /** We don't know the RPC protocol version of the server yet.  */
  private static final byte SERVER_VERSION_UNKNWON = 0;

  /** Protocol version we pretend to use for HBase 0.90 and before.  */
  static final byte SERVER_VERSION_090_AND_BEFORE = 24;

  /** We know at that the server runs 0.92 to 0.94.  */
  static final byte SERVER_VERSION_092_OR_ABOVE = 29;

  /**
   * This is a made-up value for HBase 0.95 and above.
   * As of 0.95 there is no longer a protocol version, because everything
   * switched to Protocol Buffers.  Internally we use this made-up value
   * to refer to the post-protobuf era.
   */
  static final byte SERVER_VERSION_095_OR_ABOVE = 95;

  /** The HBase client we belong to.  */
  private final HBaseClient hbase_client;

  /** Whether or not to check the channel write status before sending RPCs */
  private final boolean check_write_status;
  
  /**
   * The channel we're connected to.
   * This will be {@code null} while we're not connected to the RegionServer.
   * This attribute is volatile because {@link #shutdown} may access it from a
   * different thread, and because while we connect various user threads will
   * test whether it's {@code null}.  Once we're connected and we know what
   * protocol version the server speaks, we'll set this reference.
   */
  private volatile Channel chan;

  /**
   * Set to {@code true} once we've disconnected from the server.
   * This way, if any thread is still trying to use this client after it's
   * been removed from the caches in the {@link HBaseClient}, we will
   * immediately fail / reschedule its requests.
   * <p>
   * Manipulating this value requires synchronizing on `this'.
   */
  private boolean dead = false;

  /**
   * What RPC protocol version is this RegionServer using?.
   * No synchronization is typically used to read this value.
   * It is written only once by {@link ProtocolVersionCB}.
   */
  private byte server_version = SERVER_VERSION_UNKNWON;

  /**
   * RPCs being batched together for efficiency.
   * Manipulating this reference requires synchronizing on `this'.
   */
  private MultiAction batched_rpcs;

  /**
   * RPCs we've been asked to serve while disconnected from the RegionServer.
   * This reference is lazily created.  Synchronize on `this' before using it.
   *
   * Invariants:
   *   If pending_rpcs != null      =>  !pending_rpcs.isEmpty()
   *   If pending_rpcs != null      =>  rpcs_inflight.isEmpty()
   *   If pending_rpcs == null      =>  batched_rpcs == null
   *   If !rpcs_inflight.isEmpty()  =>  pending_rpcs == null
   *
   * TODO(tsuna): Properly manage this buffer.  Right now it's unbounded, we
   * don't auto-reconnect anyway, etc.
   */
  private ArrayList<HBaseRpc> pending_rpcs;

  /**
   * Maps an RPC ID to the in-flight RPC that was given this ID.
   * RPCs can be sent out from any thread, so we need a concurrent map.
   */
  private final ConcurrentHashMap<Integer, HBaseRpc> rpcs_inflight =
    new ConcurrentHashMap<Integer, HBaseRpc>();

  /**
   * A monotonically increasing counter for RPC IDs.
   * RPCs can be sent out from any thread, so we need an atomic integer.
   * RPC IDs can be arbitrary.  So it's fine if this integer wraps around and
   * becomes negative.  They don't even have to start at 0, but we do it for
   * simplicity and ease of debugging.
   */
  private final AtomicInteger rpcid = new AtomicInteger(-1);

  /** A counter of how many RPCs were actually sent over the TCP socket though
   * they may not have made it all the way */
  private final AtomicInteger rpcs_sent = new AtomicInteger();
  
  /** Number of RPCs failed due to timeout */
  private final AtomicInteger rpcs_timedout = new AtomicInteger();
  
  /** The number of responses received from HBase that were timed out, meaning
   * we got the results late. */
  private final AtomicInteger rpc_response_timedout = new AtomicInteger();
  
  /** The number of responses received from HBase that didn't match an RPC that
   * we sent. This means the ID was greater than our RPC ID counter */
  private final AtomicInteger rpc_response_unknown = new AtomicInteger();
  
  /** Number of RPCs that were blocked due to the channel in a non-writable state */
  private final AtomicInteger writes_blocked = new AtomicInteger();
  
  /** Number of RPCs failed due to exceeding the inflight limit */
  private final AtomicInteger inflight_breached = new AtomicInteger();
  
  /** Number of RPCs failed due to exceeding the pending limit */
  private final AtomicInteger pending_breached = new AtomicInteger();
  
  private final TimerTask flush_timer = new TimerTask() {
    public void run(final Timeout timeout) {
      periodicFlush();
    }
    public String toString() {
      return "flush commits of " + RegionClient.this;
    }
  };

  /**
   * Semaphore used to rate-limit META lookups and prevent "META storms".
   * <p>
   * Once we have more than this number of concurrent META lookups, we'll
   * start to throttle ourselves slightly.
   * @see #acquireMetaLookupPermit
   */
  private final Semaphore meta_lookups = new Semaphore(100);

  /** A class used for authentication and/or encryption/decryption of packets. */
  private SecureRpcHelper secure_rpc_helper;
  
  /** Maximum number of inflight RPCs. If 0, unlimited */
  private int inflight_limit;
  
  /** Maximum number of RPCs queued while waiting to connect. If 0, unlimited */
  private int pending_limit;
  
  /** Number of batchable RPCs allowed in a single batch before it's sent off */
  private int batch_size;
  
  /**
   * Constructor.
   * @param hbase_client The HBase client this instance belongs to.
   */
  public RegionClient(final HBaseClient hbase_client) {
    this.hbase_client = hbase_client;
    check_write_status = hbase_client.getConfig().getBoolean(
            "hbase.region_client.check_channel_write_status");
    inflight_limit = hbase_client.getConfig().getInt(
        "hbase.region_client.inflight_limit");
    pending_limit = hbase_client.getConfig().getInt(
        "hbase.region_client.pending_limit");
    batch_size = hbase_client.getConfig().getInt("hbase.rpcs.batch.size");
  }

  /**
   * Tells whether or not this handler should be used.
   * <p>
   * This method is not synchronized.  You need to synchronize on this
   * instance if you need a memory visibility guarantee.  You may not need
   * this guarantee if you're OK with the RPC finding out that the connection
   * has been reset "the hard way" and you can retry the RPC.  In this case,
   * you can call this method as a hint.  After getting the initial exception
   * back, this thread is guaranteed to see this method return {@code false}
   * without synchronization needed.
   * @return {@code false} if this handler is known to have been disconnected
   * from the server and sending an RPC (via {@link #sendRpc} or any other
   * indirect mean such as {@link #getClosestRowBefore}) will fail immediately
   * by having the RPC's {@link Deferred} called back immediately with a
   * {@link ConnectionResetException}.  This typically means that you got a
   * stale reference (or that the reference to this instance is just about to
   * be invalidated) and that you shouldn't use this instance.
   */
  public boolean isAlive() {
    return !dead;
  }

  /**
   * @return The remote address this client is connected to
   * @since 1.7
   */
  public String getRemoteAddress() {
    return chan != null ? chan.getRemoteAddress().toString() : null;
  }
  
  /**
   * Return statistics about this particular region client
   * @return A RegionClientStats object with an immutable copy of the stats
   * @since 1.7
   */
  public RegionClientStats stats() {
    synchronized (this) {
      return new RegionClientStats(
        rpcs_sent.get(),
        rpcs_inflight != null ? rpcs_inflight.size() : 0,
        pending_rpcs != null ? pending_rpcs.size() : 0,
        rpcid.get(),
        dead,
        chan != null ? chan.getRemoteAddress().toString() : "",
        batched_rpcs != null ? batched_rpcs.size() : 0,
        rpcs_timedout.get(),
        writes_blocked.get(),
        rpc_response_timedout.get(),
        rpc_response_unknown.get(),
        inflight_breached.get(),
        pending_breached.get()
      );
    }
  }
  
  /** Periodically flushes buffered RPCs.  */
  private void periodicFlush() {
    if (chan != null || dead) {
      // If we're dead, we want to flush our RPCs (this will cause them to
      // get failed / retried).
      if (LOG.isDebugEnabled()) {
        LOG.debug("Periodic flush timer: flushing RPCs for " + this);
      }
      // Copy the batch to a local variable and null it out.
      final MultiAction batched_rpcs;
      synchronized (this) {
        batched_rpcs = this.batched_rpcs;
        this.batched_rpcs = null;
      }
      if (batched_rpcs != null && batched_rpcs.size() != 0) {
        final Deferred<Object> d = batched_rpcs.getDeferred();
        sendRpc(batched_rpcs);
      }
    }
  }

  /** Schedules the next periodic flush of buffered edits.  */
  private void scheduleNextPeriodicFlush() {
    final short interval = hbase_client.getFlushInterval();
    if (interval > 0) {
      // Since we often connect to many regions at the same time, we should
      // try to stagger the flushes to avoid flushing too many different
      // RegionClient concurrently.
      // To this end, we "randomly" adjust the time interval using the
      // system's time.  nanoTime uses the machine's most precise clock, but
      // often nanoseconds (the lowest bits) aren't available.  Most modern
      // machines will return microseconds so we can cheaply extract some
      // random adjustment from that.
      short adj = (short) (System.nanoTime() & 0xF0);
      if (interval < 3 * adj) {  // Is `adj' too large compared to `interval'?
        adj >>>= 2;  // Reduce the adjustment to not be too far off `interval'.
      }
      if ((adj & 0x10) == 0x10) {  // if some arbitrary bit is set...
        if (adj < interval) {
          adj = (short) -adj;      // ... use a negative adjustment instead.
        } else {
          adj = (short) (interval / -2);
        }
      }
      hbase_client.newTimeout(flush_timer, interval + adj);
    }
  }

  /**
   * Flushes to HBase any buffered client-side write operation.
   * <p>
   * @return A {@link Deferred}, whose callback chain will be invoked when
   * everything that was buffered at the time of the call has been flushed.
   */
  Deferred<Object> flush() {
    // Copy the batch to a local variable and null it out.
    final MultiAction batched_rpcs;
    final ArrayList<Deferred<Object>> pending;
    synchronized (this) {
      batched_rpcs = this.batched_rpcs;
      this.batched_rpcs = null;
      pending = getPendingRpcs();
    }

    if (pending != null && !pending.isEmpty()) {
      @SuppressWarnings("unchecked")
      final Deferred<Object> wait = (Deferred) Deferred.group(pending);
      // We can return here because if we found pending RPCs it's guaranteed
      // that batched_rpcs was null.
      return wait;
    }

    if (batched_rpcs == null || batched_rpcs.size() == 0) {
      return Deferred.fromResult(null);
    }
    final Deferred<Object> d = batched_rpcs.getDeferred();
    sendRpc(batched_rpcs);
    return d;
  }

  /**
   * Introduces a sync point for all outstanding RPCs.
   * <p>
   * All RPCs known to this {@code RegionClient}, whether they are buffered,
   * in flight, pending, etc., will get grouped together in the Deferred
   * returned, thereby introducing a sync point past which we can guarantee
   * that all RPCs have completed (successfully or not).  This is similar
   * to the {@code sync(2)} Linux system call.
   * @return A {@link Deferred}, whose callback chain will be invoked when
   * everything that was buffered at the time of the call has been flushed.
   */
  Deferred<Object> sync() {
    flush();

    ArrayList<Deferred<Object>> rpcs = getInflightRpcs();  // Never null.
    // There are only two cases to handle here thanks to the invariant that
    // says that if we inflight isn't empty, then pending is null.
    if (rpcs.isEmpty()) {
      rpcs = getPendingRpcs();
    }

    if (rpcs == null) {
      return Deferred.fromResult(null);
    }
    @SuppressWarnings("unchecked")
    final Deferred<Object> sync = (Deferred) Deferred.group(rpcs);
    return sync;
  }

  /**
   * Returns a possibly empty list of all the RPCs that are in-flight.
   */
  private ArrayList<Deferred<Object>> getInflightRpcs() {
    final ArrayList<Deferred<Object>> inflight =
      new ArrayList<Deferred<Object>>();
    for (final HBaseRpc rpc : rpcs_inflight.values()) {
      inflight.add(rpc.getDeferred());
    }
    return inflight;
  }

  /**
   * Returns a possibly {@code null} list of all RPCs that are pending.
   * <p>
   * Pending RPCs are those that are scheduled to be sent as soon as we
   * are connected to the RegionServer and have done version negotiation.
   */
  private ArrayList<Deferred<Object>> getPendingRpcs() {
    synchronized (this) {
      if (pending_rpcs != null) {
        final ArrayList<Deferred<Object>> pending =
          new ArrayList<Deferred<Object>>(pending_rpcs.size());
        for (final HBaseRpc rpc : pending_rpcs) {
          pending.add(rpc.getDeferred());
        }
        return pending;
      }
    }
    return null;
  }

  /**
   * Attempts to gracefully terminate the connection to this RegionServer.
   */
  public Deferred<Object> shutdown() {
    final class RetryShutdown<T> implements Callback<Deferred<Object>, T> {
      private final int nrpcs;
      RetryShutdown(final int nrpcs) {
        this.nrpcs = nrpcs;
      }
      public Deferred<Object> call(final T ignored) {
        return shutdown();
      }
      public String toString() {
        return "wait until " + nrpcs + " RPCs complete";
      }
    };

    // First, check whether we have RPCs in flight.  If we do, we need to wait
    // until they complete.
    {
      final ArrayList<Deferred<Object>> inflight = getInflightRpcs();
      final int size = inflight.size();
      if (size > 0) {
        return Deferred.group(inflight)
          .addCallbackDeferring(new RetryShutdown<ArrayList<Object>>(size));
      }
      // Then check whether have batched RPCs.  If we do, flush them.
      // Copy the batch to a local variable and null it out.
      final MultiAction batched_rpcs;
      synchronized (this) {
        batched_rpcs = this.batched_rpcs;
        this.batched_rpcs = null;
      }
      if (batched_rpcs != null && batched_rpcs.size() != 0) {
        final Deferred<Object> d = batched_rpcs.getDeferred();
        sendRpc(batched_rpcs);
        return d.addCallbackDeferring(new RetryShutdown<Object>(1));
      }
    }

    {
      final ArrayList<Deferred<Object>> pending = getPendingRpcs();
      if (pending != null) {
        return Deferred.group(pending).addCallbackDeferring(
          new RetryShutdown<ArrayList<Object>>(pending.size()));
      }
    }

    final Channel chancopy = chan;     // Make a copy as ...
    if (chancopy == null) {
      return Deferred.fromResult(null);
    }
    LOG.debug("Shutdown requested, chan={}", chancopy);
    if (chancopy.isConnected()) {
      Channels.disconnect(chancopy);   // ... this is going to set it to null.
      // At this point, all in-flight RPCs are going to be failed.
    }
    if (chancopy.isBound()) {
      Channels.unbind(chancopy);
    }
    // It's OK to call close() on a Channel if it's already closed.
    final ChannelFuture future = Channels.close(chancopy);

    // Now wrap the ChannelFuture in a Deferred.
    final Deferred<Object> d = new Deferred<Object>();
    // Opportunistically check if it's already completed successfully.
    if (future.isSuccess()) {
      d.callback(null);
    } else {
      // If we get here, either the future failed (yeah, that sounds weird)
      // or the future hasn't completed yet (heh).
      future.addListener(new ChannelFutureListener() {
        public void operationComplete(final ChannelFuture future) {
          if (future.isSuccess()) {
            d.callback(null);
            return;
          }
          final Throwable t = future.getCause();
          if (t instanceof Exception) {
            d.callback(t);
          } else {
            // Wrap the Throwable because Deferred doesn't handle Throwables,
            // it only uses Exception.
            d.callback(new NonRecoverableException("Failed to shutdown: "
                                                   + RegionClient.this, t));
          }
        }
      });
    }
    return d;
  }

  private static final byte[] GET_PROTOCOL_VERSION = new byte[] {
    'g', 'e', 't',
    'P', 'r', 'o', 't', 'o', 'c', 'o', 'l',
    'V', 'e', 'r', 's', 'i', 'o', 'n'
  };

  /**
   * RPC used to discover the exact protocol version spoken by the server.
   * Not exposed as part of the public API, and only used when talking to
   * HBase 0.94.x and earlier.
   */
  private final static class GetProtocolVersionRequest extends HBaseRpc {

    @Override
    byte[] method(final byte unused_server_version) {
      return GET_PROTOCOL_VERSION;
    }

    ChannelBuffer serialize(final byte server_version) {
    /** Pre-serialized form for this RPC, which is always the same.  */
      // num param + type 1 + string length + string + type 2 + long
      final ChannelBuffer buf = newBuffer(server_version,
                                          4 + 1 + 1 + 44 + 1 + 8);
      buf.writeInt(2);  // Number of parameters.
      // 1st param.
      writeHBaseString(buf, "org.apache.hadoop.hbase.ipc.HRegionInterface");
      // 2nd param: what protocol version to speak.  If we don't know what the
      // server expects, try an old version first (0.90 and before).
      // Otherwise tell the server we speak the same version as it does.
      writeHBaseLong(buf, server_version == SERVER_VERSION_UNKNWON
                     ?  SERVER_VERSION_090_AND_BEFORE : server_version);
      return buf;
    }

    @Override
    Object deserialize(final ChannelBuffer buf, final int cell_size) {
      throw new AssertionError("Should never be here.");
    }

  };

  /** Callback to handle responses of getProtocolVersion RPCs.  */
  private final class ProtocolVersionCB implements Callback<Long, Object> {

    /** Channel connected to the server for which we're getting the version.  */
    private final Channel chan;

    public ProtocolVersionCB(final Channel chan) {
      this.chan = chan;
    }

    /**
     * Handles the response of {@link #helloRpc}.
     * @return null when it re-tried for a version mismatch. A version
     * object if it was successful.
     * @throws an exception If there was an error that we cannot retry. It
     * includes ServerNotRunningYetExceptio, and NotServingRegionException.
     */
    public Long call(final Object response) throws Exception {
      if (response instanceof VersionMismatchException) {
        if (server_version == SERVER_VERSION_UNKNWON) {
          // If we get here, it's because we tried to handshake with a server
          // running HBase 0.92 or above, but using a pre-0.92 handshake.  So
          // we know we have to handshake differently.
          server_version = SERVER_VERSION_092_OR_ABOVE;
          helloRpc(chan, header092());
        } else {
          // We get here if the server refused our 0.92-style handshake.  This
          // must be a future version of HBase that broke compatibility again,
          // and we don't know how to talk to it, so give up here.
          throw (VersionMismatchException) response;
        }
        return null;
      } else if (!(response instanceof Long)) {
        if (response instanceof Exception) {  // If it's already an exception,
          throw (Exception) response;         // just re-throw it as-is.
        }
        throw new InvalidResponseException(Long.class, response);
      }
      final Long version = (Long) response;
      final long v = version;
      if (v <= 0 || v > Byte.MAX_VALUE) {
        throw new InvalidResponseException("getProtocolVersion returned a "
          + (v <= 0 ? "negative" : "too large") + " value", version);
      }
      becomeReady(chan, (byte) v);
      return version;
    }

    public String toString() {
      return "handle getProtocolVersion response on " + chan;
    }

  }

  void becomeReady(final Channel chan, final byte server_version) {
    this.server_version = server_version;
    // The following line will make this client no longer queue incoming
    // RPCs, as we're now ready to communicate with the server.
    this.chan = chan;  // Volatile write.
    sendQueuedRpcs();
  }

  private static final byte[] GET_CLOSEST_ROW_BEFORE = new byte[] {
    'g', 'e', 't',
    'C', 'l', 'o', 's', 'e', 's', 't',
    'R', 'o', 'w',
    'B', 'e', 'f', 'o', 'r', 'e'
  };

  /** Piece of protobuf to specify the family during META lookups.  */
  private static final ClientPB.Column FAM_INFO = ClientPB.Column.newBuilder()
          .setFamily(Bytes.wrap(HBaseClient.INFO))
          .build();

  /**
   * Attempts to acquire a permit before performing a META lookup.
   * <p>
   * This method should be called prior to starting a META lookup with
   * {@link #getClosestRowBefore}.  Whenever it's called we try to acquire a
   * permit from the {@link #meta_lookups} semaphore.  Because we promised a
   * non-blocking API, we actually only wait for a handful of milliseconds to
   * get a permit.  If you don't get one, you can proceed anyway without one.
   * This strategy doesn't incur too much overhead seems rather effective to
   * avoid "META storms".  For instance, if a thread creates 100k requests for
   * slightly different rows that all miss our local META cache, then we'd
   * kick off 100k META lookups.  The very small pause introduced by the
   * acquisition of a permit is typically effective enough to let in-flight
   * META lookups complete and throttle the application a bit, which will
   * cause subsequent requests to hit our META cache.
   * <p>
   * If this method returns {@code true}, you <b>must</b> make sure you call
   * {@link #releaseMetaLookupPermit} once you're done with META.
   * @return {@code true} if a permit was acquired, {@code false} otherwise.
   */
  boolean acquireMetaLookupPermit() {
    try {
      // With such a low timeout, the JVM may chose to spin-wait instead of
      // de-scheduling the thread (and causing context switches and whatnot).
      return meta_lookups.tryAcquire(5, MILLISECONDS);
    } catch (InterruptedException e) {
      Thread.currentThread().interrupt();  // Make this someone else's problem.
      return false;
    }
  }

  /**
   * Releases a META lookup permit that was acquired.
   * @see #acquireMetaLookupPermit
   */
  void releaseMetaLookupPermit() {
    meta_lookups.release();
  }

  /**
   * Finds the highest row that's less than or equal to the given row.
   * @param region The region in which to search.
   * @param tabl The table to which the key belongs.
   * @param row The row to search.
   * @param family The family to get.
   * @return A Deferred {@link ArrayList} of {@link KeyValue}.  The list is
   * guaranteed to be non-{@code null} but may be empty.
   */
  public
    Deferred<ArrayList<KeyValue>> getClosestRowBefore(final RegionInfo region,
                                                      final byte[] tabl,
                                                      final byte[] row,
                                                      final byte[] family) {
    final class GetClosestRowBefore extends HBaseRpc {
      GetClosestRowBefore() {
        super(tabl, row);
      }

      @Override
      byte[] method(final byte server_version) {
        return server_version >= SERVER_VERSION_095_OR_ABOVE
          ? GetRequest.GGET : GET_CLOSEST_ROW_BEFORE;
      }

      @Override
      Object deserialize(final ChannelBuffer buf, final int cell_size) {
        assert cell_size == 0 : "cell_size=" + cell_size;
        final ClientPB.GetResponse resp =
          readProtobuf(buf, ClientPB.GetResponse.PARSER);
        return GetRequest.extractResponse(resp, buf, cell_size);
      }

      @Override
      ChannelBuffer serialize(final byte server_version) {
        if (server_version < SERVER_VERSION_095_OR_ABOVE) {
          return serializeOld(server_version);
        }
        final ClientPB.Get getpb = ClientPB.Get.newBuilder()
          .setRow(Bytes.wrap(row))
          .addColumn(FAM_INFO)  // Fetch from one family only.
          .setClosestRowBefore(true)
          .build();
        final ClientPB.GetRequest get = ClientPB.GetRequest.newBuilder()
          .setRegion(region.toProtobuf())
          .setGet(getpb)
          .build();
        return toChannelBuffer(GetRequest.GGET, get);
      }

      private ChannelBuffer serializeOld(final byte server_version) {
        // region.length and row.length will use at most a 3-byte VLong.
        // This is because VLong wastes 1 byte of meta-data + 2 bytes of
        // payload.  HBase's own KeyValue code uses a short to store the row
        // length.  Finally, family.length cannot be on more than 1 byte,
        // HBase's own KeyValue code uses a byte to store the family length.
        final byte[] region_name = region.name();
        final ChannelBuffer buf = newBuffer(server_version,
          + 4                                      // num param
          + 1 + 2 + region_name.length             // 3 times 1 byte for the
          + 1 + 4 + row.length                     //   parm type + VLong
          + 1 + 1 + family.length);                //             + array
        buf.writeInt(3);  // Number of parameters.
        writeHBaseByteArray(buf, region_name);     // 1st param.
        writeHBaseByteArray(buf, row);             // 2nd param.
        writeHBaseByteArray(buf, family);          // 3rd param.
        return buf;
      }

    };

    final HBaseRpc rpc = new GetClosestRowBefore();
    rpc.setRegion(region);
    final Deferred<ArrayList<KeyValue>> d = rpc.getDeferred()
      .addCallback(got_closest_row_before);
    sendRpc(rpc);
    return d;
  }

  /** Singleton callback to handle responses of getClosestRowBefore RPCs.  */
  private static final Callback<ArrayList<KeyValue>, Object>
    got_closest_row_before =
      new Callback<ArrayList<KeyValue>, Object>() {
        public ArrayList<KeyValue> call(final Object response) {
          if (response == null) {  // No result.
            return new ArrayList<KeyValue>(0);
          } else if (response instanceof ArrayList) {
            @SuppressWarnings("unchecked")
            final ArrayList<KeyValue> row = (ArrayList<KeyValue>) response;
            return row;
          } else {
            throw new InvalidResponseException(ArrayList.class, response);
          }
        }
        public String toString() {
          return "type getClosestRowBefore response";
        }
      };

  /**
   * Buffers the given edit and possibly flushes the buffer if needed.
   * <p>
   * If the edit buffer grows beyond a certain size, we will flush it
   * even though the flush interval specified by the client hasn't
   * elapsed yet.
   * @param request An edit to sent to HBase.
   */
  private void bufferEdit(final BatchableRpc request) {
    MultiAction batch;
    boolean schedule_flush = false;

    synchronized (this) {
      if (batched_rpcs == null) {
        batched_rpcs = new MultiAction();
        addMultiActionCallbacks(batched_rpcs);
        schedule_flush = true;
      }
      batch = batched_rpcs;
      // Unfortunately we have to hold the monitor on `this' while we do
      // this entire atomic dance.
      batch.add(request);
      if (batch.size() < batch_size) {
        batch = null;  // We're going to buffer this edit for now.
      } else {
        // Execute the edits buffered so far.  But first we must clear
        // the reference to the buffer we're about to send to HBase.
        batched_rpcs = new MultiAction();
        addMultiActionCallbacks(batched_rpcs);
      }
    }

    if (schedule_flush) {
      scheduleNextPeriodicFlush();
    } else if (batch != null) {
      sendRpc(batch);
    }
  }

  /**
   * Creates callbacks to handle a multi-put and adds them to the request.
   * @param request The request for which we must handle the response.
   */
  private void addMultiActionCallbacks(final MultiAction request) {
    final class MultiActionCallback implements Callback<Object, Object> {
      public Object call(final Object resp) {
        if (!(resp instanceof MultiAction.Response)) {
          if (resp instanceof BatchableRpc) {  // Single-RPC multi-action?
            return null;  // Yes, nothing to do.  See multiActionToSingleAction.
          } else if (resp instanceof Exception) {
            return handleException((Exception) resp);
          }
          throw new InvalidResponseException(MultiAction.Response.class, resp);
        }
        final MultiAction.Response response = (MultiAction.Response) resp;
        final ArrayList<BatchableRpc> batch = request.batch();
        final int n = batch.size();
        for (int i = 0; i < n; i++) {
          final BatchableRpc rpc = batch.get(i);
          final Object r = response.result(i);
          if (r instanceof RecoverableException) {
            if (r instanceof NotServingRegionException) {
              // We need to do NSRE handling here too, as the response might
              // have come back successful, but only some parts of the batch
              // could have encountered an NSRE.
              hbase_client.handleNSRE(rpc, rpc.getRegion().name(),
                                      (NotServingRegionException) r);
            } else {
              retryEdit(rpc, (RecoverableException) r);
            }
          } else {
            rpc.callback(r);
          }
        }
        // We're successful.  If there was a problem, the exception was
        // delivered to the specific RPCs that failed, and they will be
        // responsible for retrying.
        return null;
      }

      private Object handleException(final Exception e) {
        if (!(e instanceof RecoverableException)) {

          if (e instanceof HBaseException){
            HBaseException ex = (HBaseException)e;
            for (final BatchableRpc rpc : request.batch()) {
              rpc.callback(ex.make(ex, rpc));
            }
          } else{
            for (final BatchableRpc rpc : request.batch()) {
              rpc.callback(e);
            }
          }

          return e;  // Can't recover from this error, let it propagate.
        }
        if (LOG.isDebugEnabled()) {
          LOG.debug("Multi-action request failed, retrying each of the "
                    + request.size() + " RPCs individually.", e);
        }
        for (final BatchableRpc rpc : request.batch()) {
          retryEdit(rpc, (RecoverableException) e);
        }
        return null;  // We're retrying, so let's call it a success for now.
      }

      public String toString() {
        return "multi-action response";
      }
    };
    request.getDeferred().addBoth(new MultiActionCallback());
  }

  /**
   * Retries an edit that failed with a recoverable error.
   * @param rpc The RPC that failed.
   * @param e The recoverable error that caused the edit to fail, if known.
   * Can be {@code null}.
   * @param The deferred result of the new attempt to send this edit.
   */
  private Deferred<Object> retryEdit(final BatchableRpc rpc,
                                     final RecoverableException e) {
    if (hbase_client.cannotRetryRequest(rpc)) {
      return HBaseClient.tooManyAttempts(rpc, e);
    }
    // This RPC has already been delayed because of a failure,
    // so make sure we don't buffer it again.
    rpc.setBufferable(false);
    return hbase_client.sendRpcToRegion(rpc);
  }

  /**
   * Creates callbacks to handle a single-put and adds them to the request.
   * @param edit The edit for which we must handle the response.
   */
  private void addSingleEditCallbacks(final BatchableRpc edit) {
    // There's no callback to add on a single put request, because
    // the remote method returns `void', so we only need an errback.
    final class SingleEditErrback implements Callback<Object, Exception> {
      public Object call(final Exception e) {
        if (!(e instanceof RecoverableException)) {
          return e;  // Can't recover from this error, let it propagate.
        }
        return retryEdit(edit, (RecoverableException) e);
      }
      public String toString() {
        return "single-edit errback";
      }
    };
    edit.getDeferred().addErrback(new SingleEditErrback());
  }

  /**
   * Sends an RPC out to the wire, or queues it if we're disconnected.
   * <p>
   * <b>IMPORTANT</b>: Make sure you've got a reference to the Deferred of this
   * RPC ({@link HBaseRpc#getDeferred}) before you call this method.  Otherwise
   * there's a race condition if the RPC completes before you get a chance to
   * call {@link HBaseRpc#getDeferred} (since presumably you'll need to either
   * return that Deferred or attach a callback to it).
   */
  void sendRpc(HBaseRpc rpc) {
    if (chan != null) {
      // Now {@link GetRequest} is also a {@link BatchableRpc}, we don't want to retry 
      // the get request once it fails.
      if (rpc instanceof BatchableRpc 
          && !(rpc instanceof GetRequest)
          && (server_version >= SERVER_VERSION_092_OR_ABOVE  // Before 0.92,
              || rpc instanceof PutRequest)) {  // we could only batch "put".
        final BatchableRpc edit = (BatchableRpc) rpc;
        if (edit.canBuffer() && hbase_client.getFlushInterval() > 0) {
          bufferEdit(edit);
          return;
        }
        addSingleEditCallbacks(edit);
      } else if (rpc instanceof MultiAction) {
        // Transform single-edit multi-put into single-put.
        final MultiAction batch = (MultiAction) rpc;
        if (batch.size() == 1) {
          rpc = multiActionToSingleAction(batch);
        } else {
          hbase_client.num_multi_rpcs.increment();
        }
      }
      final ChannelBuffer serialized = encode(rpc);
      if (serialized == null) {  // Error during encoding.
        return;  // Stop here.  RPC has been failed already.
      }
      final Channel chan = this.chan;  // Volatile read.
      if (chan != null) {  // Double check if we disconnected during encode().
        // if our channel isn't able to write, we want to properly queue and
        // retry the RPC later or fail it immediately so we don't fill up the
        // channel's buffer.
        if (check_write_status && !chan.isWritable()) {
          rpc.callback(new PleaseThrottleException("Region client [" + this + 
              " ] channel is not writeable.", null, rpc, rpc.getDeferred()));
          removeRpc(rpc, false);
          writes_blocked.incrementAndGet();
          return;
        }
        
        rpc.enqueueTimeout(this);
        Channels.write(chan, serialized);
        rpcs_sent.incrementAndGet();
        return;
      }  // else: continue to the "we're disconnected" code path below.
    }

    boolean tryagain = false;
    boolean dead;  // Shadows this.dead;
    synchronized (this) {
      dead = this.dead;
      // Check if we got connected while entering this synchronized block.
      if (chan != null) {
        tryagain = true;
      } else if (!dead) {
        if (pending_rpcs == null) {
          pending_rpcs = new ArrayList<HBaseRpc>();
        }
        if (pending_limit > 0 && pending_rpcs.size() >= pending_limit) {
          rpc.callback(new PleaseThrottleException(
              "Exceeded the pending RPC limit", null, rpc, rpc.getDeferred()));
          pending_breached.incrementAndGet();
          return;
        }
        pending_rpcs.add(rpc);
      }
    }
    if (dead) {
      if (rpc.getRegion() == null  // Can't retry, dunno where it should go.
          || rpc.failfast()) {
        rpc.callback(new ConnectionResetException(null));
      } else {
        hbase_client.sendRpcToRegion(rpc);  // Re-schedule the RPC.
      }
      return;
    } else if (tryagain) {
      // This recursion will not lead to a loop because we only get here if we
      // connected while entering the synchronized block above. So when trying
      // a second time,  we will either succeed to send the RPC if we're still
      // connected, or fail through to the code below if we got disconnected
      // in the mean time.
      sendRpc(rpc);
      return;
    }
    LOG.debug("RPC queued: {}", rpc);
  }

  /**
   * Transforms the given single-edit multi-put into a regular single-put.
   * @param multiput The single-edit multi-put to transform.
   */
  private BatchableRpc multiActionToSingleAction(final MultiAction batch) {
    final BatchableRpc rpc = batch.batch().get(0);
    addSingleEditCallbacks(rpc);
    // Once the single-edit is done, we still need to make sure we're
    // going to run the callback chain of the MultiAction.
    final class Multi2SingleCB implements Callback<Object, Object> {
      public Object call(final Object arg) {
        // If there was a problem, let the MultiAction know.
        // Otherwise, give the HBaseRpc in argument to the MultiAction
        // callback.  This is kind of a kludge: the MultiAction callback
        // will understand that this means that this single-RPC was already
        // successfully executed on its own.
        batch.callback(arg instanceof Exception ? arg : rpc);
        return arg;
      }
    }
    rpc.getDeferred().addBoth(new Multi2SingleCB());
    return rpc;
  }

  // -------------------------------------- //
  // Managing the life-cycle of the channel //
  // -------------------------------------- //

  @Override
  public void channelConnected(final ChannelHandlerContext ctx,
                               final ChannelStateEvent e) {
    final Channel chan = e.getChannel();
    final ChannelBuffer header;
    
    if (hbase_client.getConfig().getBoolean("hbase.security.auth.enable") && 
        hbase_client.getConfig().hasProperty("hbase.security.auth.94")) {
      secure_rpc_helper = new SecureRpcHelper94(hbase_client, this, 
          chan.getRemoteAddress());
      secure_rpc_helper.sendHello(chan);
      LOG.info("Initialized security helper: " + secure_rpc_helper + 
          " for region client: " + this);
    } else {
      if (!hbase_client.has_root || hbase_client.split_meta) {
        if (hbase_client.getConfig().getBoolean("hbase.security.auth.enable")) {
          secure_rpc_helper = new SecureRpcHelper96(hbase_client, this, 
              chan.getRemoteAddress());
          secure_rpc_helper.sendHello(chan);
          LOG.info("Initialized security helper: " + secure_rpc_helper + 
              " for region client: " + this);
          return;
        }
        header = header095();
        Channels.write(chan, header);
        becomeReady(chan, SERVER_VERSION_095_OR_ABOVE);
        return;
      } else if (System.getProperty("org.hbase.async.cdh3b3") != null) {
        header = headerCDH3b3();
      } else {
        header = header090();
      }
      helloRpc(chan, header);
    }
  }

  /**
   * Sends the queued RPCs to the server, once we're connected to it.
   * This gets called after {@link #channelConnected}, once we were able to
   * handshake with the server and find out which version it's running.
   * @see #helloRpc
   */
  private void sendQueuedRpcs() {
    ArrayList<HBaseRpc> rpcs;
    synchronized (this) {
      rpcs = pending_rpcs;
      pending_rpcs = null;
    }
    if (rpcs != null) {
      for (final HBaseRpc rpc : rpcs) {
        LOG.debug("Executing RPC queued: {}", rpc);
        sendRpc(rpc);
      }
    }
  }

  @Override
  public void channelDisconnected(final ChannelHandlerContext ctx,
                                  final ChannelStateEvent e) throws Exception {
    chan = null;
    super.channelDisconnected(ctx, e);  // Let the ReplayingDecoder cleanup.
    cleanup(e.getChannel());
  }

  @Override
  public void channelClosed(final ChannelHandlerContext ctx,
                            final ChannelStateEvent e) {
    chan = null;
    // No need to call super.channelClosed() because we already called
    // super.channelDisconnected().  If we get here without getting a
    // DISCONNECTED event, then we were never connected in the first place so
    // the ReplayingDecoder has nothing to cleanup.
    cleanup(e.getChannel());
  }

  /**
   * Cleans up any outstanding or lingering RPC (used when shutting down).
   * <p>
   * All RPCs in flight will fail with a {@link ConnectionResetException} and
   * all edits buffered will be re-scheduled.
   */
  private void cleanup(final Channel chan) {
    final ConnectionResetException exception =
      new ConnectionResetException(chan);
    failOrRetryRpcs(rpcs_inflight.values(), exception);
    rpcs_inflight.clear();

    final ArrayList<HBaseRpc> rpcs;
    final MultiAction batch;
    synchronized (this) {
      dead = true;
      rpcs = pending_rpcs;
      pending_rpcs = null;
      batch = batched_rpcs;
      batched_rpcs = null;
    }
    if (rpcs != null) {
      failOrRetryRpcs(rpcs, exception);
    }
    if (batch != null) {
      batch.callback(exception);  // Make it fail.
    }
  }

  /**
   * Fail all RPCs in a collection or attempt to reschedule them if possible.
   * @param rpcs A possibly empty but non-{@code null} collection of RPCs.
   * @param exception The exception with which to fail RPCs that can't be
   * retried.
   */
  private void failOrRetryRpcs(final Collection<HBaseRpc> rpcs,
                               final ConnectionResetException exception) {
    for (final HBaseRpc rpc : rpcs) {
      final RegionInfo region = rpc.getRegion();
      if (region == null  // Can't retry, dunno where this RPC should go.
          || rpc.failfast()) {
        rpc.callback(exception);
      } else {
        final NotServingRegionException nsre =
          new NotServingRegionException("Connection reset: "
                                        + exception.getMessage(), rpc);
        // Re-schedule the RPC by (ab)using the NSRE handling mechanism.
        hbase_client.handleNSRE(rpc, region.name(), nsre);
      }
    }
  }

  @Override
  public void handleUpstream(final ChannelHandlerContext ctx,
                             final ChannelEvent e) throws Exception {
    if (LOG.isDebugEnabled()) {
      LOG.debug("handleUpstream {}", e);
    }
    super.handleUpstream(ctx, e);
  }

  @Override
  public void exceptionCaught(final ChannelHandlerContext ctx,
                              final ExceptionEvent event) {
    final Throwable e = event.getCause();
    final Channel c = event.getChannel();

    if (e instanceof RejectedExecutionException) {
      LOG.warn("RPC rejected by the executor,"
               + " ignore this if we're shutting down", e);
    } else {
      LOG.error("Unexpected exception from downstream on " + c, e);
    }
    if (c.isOpen()) {
      Channels.close(c);  // Will trigger channelClosed(), which will cleanup()
    } else {              // else: presumably a connection timeout.
      cleanup(c);         // => need to cleanup() from here directly.
    }
  }

  // ------------------------------- //
  // Low-level encoding and decoding //
  // ------------------------------- //

  /**
   * Callback that retries the given RPC and returns its argument unchanged.
   */
  final class RetryRpc<T> implements Callback<T, T> {
    private final HBaseRpc rpc;

    RetryRpc(final HBaseRpc rpc) {
      this.rpc = rpc;
    }

    public T call(final T arg) {
      sendRpc(rpc);
      return arg;
    }
  }

  /**
   * Encodes an RPC and sends it downstream (to the wire).
   * <p>
   * This method can be called from any thread so it needs to be thread-safe.
   * @param rpc The RPC to send downstream.
   * @return The buffer to write to the channel or {@code null} if there was
   * an error and there's nothing to write.
   */
  private ChannelBuffer encode(final HBaseRpc rpc) {
    if (!rpc.hasDeferred()) {
      throw new AssertionError("Should never happen!  rpc=" + rpc);
    }

    // TODO(tsuna): Add rate-limiting here.  We don't want to send more than
    // N QPS to a given region server.
    // TODO(tsuna): Check the size() of rpcs_inflight.  We don't want to have
    // more than M RPCs in flight at the same time, and we may be overwhelming
    // the server if we do.

    rpc.rpc_id = this.rpcid.incrementAndGet();
    ChannelBuffer payload;
    try {
      payload = rpc.serialize(server_version);
      // We assume that payload has enough bytes at the beginning for us to
      // "fill in the blanks" and put the RPC header.  This is accounted for
      // automatically by HBaseRpc#newBuffer.  If someone creates their own
      // buffer without this extra space at the beginning, we're going to
      // corrupt the RPC at this point.
      final byte[] method = rpc.method(server_version);
      if (server_version >= SERVER_VERSION_095_OR_ABOVE) {
        final RPCPB.RequestHeader header = RPCPB.RequestHeader.newBuilder()
          .setCallId(rpc.rpc_id)                        // 1 + 1-to-5 bytes (vint)
          .setMethodNameBytes(Bytes.wrap(method))  // 1 + 1 + N bytes
          .setRequestParam(true)                   // 1 + 1 bytes
          .build();
        final int pblen = header.getSerializedSize();
        // In HBaseRpc.newBuffer() we reserved 19 bytes for the RPC header
        // (without counting the leading 4 bytes for the overall size).
        // Here the size is variable due to the nature of the protobuf
        // encoding, but the expected absolute maximum size is 17 bytes
        // if we ignore the method name.  So we have to offset the header
        // by 2 to 13 bytes typically.  Note that the "-1" is for the varint
        // that's at the beginning of the header that indicates how long the
        // header itself is.
        final int offset = 19 + method.length - pblen - 1;
        assert offset >= 0 : ("RPC header too big (" + pblen + " bytes): "
                              + header);
        // Skip the few extraneous bytes we over-allocated for the header.
        payload.readerIndex(offset);
        // The first int is the size of the message, excluding the 4 bytes
        // needed for the size itself, hence the `-4'.
        payload.setInt(offset, payload.readableBytes() - 4); // 4 bytes
        try {
          final CodedOutputStream output =
            CodedOutputStream.newInstance(payload.array(), 4 + offset,
                                          1 + pblen);
          output.writeRawByte(pblen);  // varint but always on 1 byte here.
          header.writeTo(output);
          output.checkNoSpaceLeft();
        } catch (IOException e) {
          throw new RuntimeException("Should never happen", e);
        }
      } else if (server_version >= SERVER_VERSION_092_OR_ABOVE) {
        // The first int is the size of the message, excluding the 4 bytes
        // needed for the size itself, hence the `-4'.
        payload.setInt(0, payload.readableBytes() - 4); // 4 bytes
        payload.setInt(4, rpc.rpc_id);                  // 4 bytes
        // RPC version (org.apache.hadoop.hbase.ipc.Invocation.RPC_VERSION).
        payload.setByte(8, 1);                          // 4 bytes
        payload.setShort(9, method.length);             // 2 bytes
        payload.setBytes(11, method);                   // method.length bytes
        // Client version.  We always pretend to run the same version as the
        // server we're talking to.
        payload.setLong(11 + method.length, server_version);
        // Finger print of the method (also called "clientMethodsHash").
        // This field is unused, so we never set it, which is why the next
        // line is commented out.  It doesn't matter what value it has.
        //payload.setInt(11 + method.length + 8, 0);
      } else {  // Serialize for versions 0.90 and before.
        // The first int is the size of the message, excluding the 4 bytes
        // needed for the size itself, hence the `-4'.
        payload.setInt(0, payload.readableBytes() - 4); // 4 bytes
        payload.setInt(4, rpc.rpc_id);                  // 4 bytes
        payload.setShort(8, method.length);             // 2 bytes
        payload.setBytes(10, method);                   // method.length bytes
      }
    } catch (Exception e) {
      LOG.error("Uncaught exception while serializing RPC: " + rpc, e);
      rpc.callback(e);  // Make the RPC fail with the exception.
      return null;
    }

    // TODO(tsuna): This is the right place to implement message coalescing.
    // If the payload buffer is small (like way less than 1400 bytes), we may
    // want to wait a handful of milliseconds to see if more RPCs come in for
    // this region server, and then send them all in one go in order to send
    // fewer, bigger TCP packets, and make better use of the network.

    if (LOG.isDebugEnabled()) {
      LOG.debug(chan + " Sending RPC #" + rpcid + ", payload=" + payload + ' '
                + Bytes.pretty(payload));
    }
    {
      if (inflight_limit > 0 && rpcs_inflight.size() >= inflight_limit) {
        rpc.callback(new PleaseThrottleException(
            "Exceeded the inflight RPC limit", null, rpc, rpc.getDeferred()));
        inflight_breached.incrementAndGet();
        return null;
      }
      final HBaseRpc oldrpc = rpcs_inflight.put(rpc.rpc_id, rpc);
      if (oldrpc != null) {
        final String wtf = "WTF?  There was already an RPC in flight with"
          + " rpcid=" + rpcid + ": " + oldrpc
          + ".  This happened when sending out: " + rpc;
        LOG.error(wtf);
        // Make it fail.  This isn't an expected failure mode.
        oldrpc.callback(new NonRecoverableException(wtf));
      }
    }
    if (secure_rpc_helper != null) {
      payload = secure_rpc_helper.wrap(payload);
    }
    return payload;
  }

  /**
   * Decodes the response of an RPC and triggers its {@link Deferred}.
   * <p>
   * This method is only invoked by Netty from a Netty IO thread and will not
   * be invoked on the same instance concurrently, so it only needs to be
   * careful when accessing shared state, but certain synchronization
   * constraints may be relaxed.  Basically, anything that is only touched
   * from a Netty IO thread doesn't require synchronization.
   * @param ctx Unused.
   * @param chan The channel on which the response came.
   * @param buf The buffer containing the raw RPC response.
   * @return {@code null}, always.
   */
  @Override
  protected Object decode(final ChannelHandlerContext ctx,
                          final Channel chan,
                          final ChannelBuffer channel_buffer,
                          final VoidEnum unused) {
    ChannelBuffer buf = channel_buffer;
    final long start = System.nanoTime();
    final int rdx = buf.readerIndex();
    LOG.debug("------------------>> ENTERING DECODE >>------------------");
    final int rpcid;
    final RPCPB.ResponseHeader header;
    
    if (secure_rpc_helper != null) {
      buf = secure_rpc_helper.handleResponse(buf, chan);
      if (buf == null) {
        // everything in the buffer was part of the security handshake so we're
        // done here.
        return null;
      }
    }
    
    final int size;
    if (server_version >= SERVER_VERSION_095_OR_ABOVE) {
      size = buf.readInt();
      ensureReadable(buf, size);
      HBaseRpc.checkArrayLength(buf, size);
      header = HBaseRpc.readProtobuf(buf, RPCPB.ResponseHeader.PARSER);
      if (!header.hasCallId()) {
        final String msg = "RPC response (size: " + size + ") doesn't"
          + " have a call ID: " + header + ", buf=" + Bytes.pretty(buf);
        throw new NonRecoverableException(msg);
      }
      rpcid = header.getCallId();
    } else {  // HBase 0.94 and before.
      size = 0;
      header = null;  // No protobuf back then.
      rpcid = buf.readInt();
    }

    final HBaseRpc rpc = rpcs_inflight.get(rpcid);
    if (rpc == null) {
      // make sure to consume the RPC body so that we can decode the next
      // RPC in the buffer if there is one. Do this before incrementing counters
      // as with pre-protobuf RPCs we may throw replays while consuming.
      if (server_version >= SERVER_VERSION_095_OR_ABOVE) {
        buf.readerIndex(rdx + size + 4);
        if (LOG.isDebugEnabled()) {
          LOG.debug("Skipped timed out RPC ID " + rpcid + " of " + size + 
              " bytes on " + this);
        }
      } else {
        consumeTimedoutNonPBufRPC(buf, rdx, rpcid);
      }
      
      // TODO - account for the rpcid overflow
      if (rpcid > -1 && rpcid <= this.rpcid.get()) {
        if (LOG.isDebugEnabled()) {
          LOG.debug("Received a response for rpcid: " + rpcid + 
              " that is no longer in our inflight map on region client " + this + 
              ". It may have been evicted. buf=" + Bytes.pretty(buf));
        }
        rpc_response_timedout.incrementAndGet();
      } else {
        if (LOG.isDebugEnabled()) {
          LOG.debug("Received rpcid: " + rpcid + " that doesn't seem to be a "
              + "valid ID on region client " + this + ". This packet may have "
              + "been corrupted. buf=" + Bytes.pretty(buf));
        }
        rpc_response_unknown.incrementAndGet();
      }
      return null;
    }
    
    // TODO - if the RPC doesn't match we could search the map for the proper
    // RPC. For now though, something went really pear shaped so we should
    // toss an exception.
    assert rpc.rpc_id == rpcid;

    final Object decoded;
    try {
      if (server_version >= SERVER_VERSION_095_OR_ABOVE) {
        if (header.hasException()) {
          decoded = decodeException(rpc, header.getException());
        } else {
          final int cell_size;
          {
            final RPCPB.CellBlockMeta cellblock = header.getCellBlockMeta();
            if (cellblock == null) {
              cell_size = 0;
            } else {
              cell_size = cellblock.getLength();
              HBaseRpc.checkArrayLength(buf, cell_size);
            }
          }
          decoded = rpc.deserialize(buf, cell_size);
        }
      } else {  // HBase 0.94 and before.
        decoded = deserialize(buf, rpc);
      }
    } catch (RuntimeException e) {
      final String msg = "Uncaught error during de-serialization of " + rpc
        + ", rpcid=" + rpcid;
      LOG.error(msg);
      if (!(e instanceof HBaseException)) {
        e = new NonRecoverableException(msg, e);
      }
      rpc.callback(e);
      removeRpc(rpc, false);
      throw e;
    }

    if (LOG.isDebugEnabled()) {
      LOG.debug("rpcid=" + rpcid
                + ", response size=" + (buf.readerIndex() - rdx) + " bytes"
                + ", " + actualReadableBytes() + " readable bytes left"
                + ", rpc=" + rpc);
    }
    removeRpc(rpc, false);

    if (decoded instanceof NotServingRegionException
        && rpc.getRegion() != null) {
      // We only handle NSREs for RPCs targeted at a specific region, because
      // if we don't know which region caused the NSRE (e.g. during multiPut)
      // we can't do anything about it.
      hbase_client.handleNSRE(rpc, rpc.getRegion().name(),
                              (RecoverableException) decoded);
      return null;
    }

    try {
      rpc.callback(decoded);
    } catch (Exception e) {
      LOG.error("Unexpected exception while handling RPC #" + rpcid
                + ", rpc=" + rpc + ", buf=" + Bytes.pretty(buf), e);
    }
    if (LOG.isDebugEnabled()) {
      LOG.debug("------------------<< LEAVING  DECODE <<------------------"
                + " time elapsed: " + ((System.nanoTime() - start) / 1000) + "us");
    }
    return null;  // Stop processing here.  The Deferred does everything else.
  }

  /**
   * Ensures that at least a {@code nbytes} are readable from the given buffer.
   * If there aren't enough bytes in the buffer this will raise an exception
   * and cause the {@link ReplayingDecoder} to undo whatever we did thus far
   * so we can wait until we read more from the socket.
   * @param buf Buffer to check.
   * @param nbytes Number of bytes desired.
   */
  private static void ensureReadable(final ChannelBuffer buf, final int nbytes) {
    buf.markReaderIndex();
    buf.skipBytes(nbytes);
    buf.resetReaderIndex();
  }

  /**
   * De-serializes an RPC response.
   * @param buf The buffer from which to de-serialize the response.
   * @param rpc The RPC for which we're de-serializing the response.
   * @return The de-serialized RPC response (which can be {@code null}
   * or an exception).
   */
  private Object deserialize(final ChannelBuffer buf, final HBaseRpc rpc) {
    // The 1st byte of the payload contains flags:
    //   0x00  Old style success (prior 0.92).
    //   0x01  RPC failed with an exception.
    //   0x02  New style success (0.92 and above).
    final int flags;
    if (secure_rpc_helper != null) {
      //0.94-security uses an int for the flag section
      flags = buf.readInt();
    } else {
      flags = buf.readByte();
    }
    if ((flags & HBaseRpc.RPC_FRAMED) != 0) {
      // Total size of the response, including the RPC ID (4 bytes) and flags
      // (1 byte) that we've already read, including the 4 bytes used by
      // the length itself, and including the 4 bytes used for the RPC status.
      final int length = buf.readInt() - 4 - 1 - 4 - 4;
      final int status = buf.readInt();  // Unused right now.
      try {
        HBaseRpc.checkArrayLength(buf, length);
        // Make sure we have that many bytes readable.
        // This will have to change to be able to do streaming RPCs where we
        // deserialize parts of the response as it comes off the wire.
        ensureReadable(buf, length);
      } catch (IllegalArgumentException e) {
        LOG.error("WTF?  RPC #" + rpcid + ": ", e);
      }
    } else {
      LOG.info("RPC wasn't framed: " + rpc);
    }

    if ((flags & HBaseRpc.RPC_ERROR) != 0) {
      return deserializeException(buf, rpc);
    }
    try {
      return deserializeObject(buf, rpc);
    } catch (IllegalArgumentException e) {  // The RPC didn't look good to us.
      return new InvalidResponseException(e.getMessage(), e);
    }
  }

  /**
   * Consumes a pre-protobuf RPC from HBase that has been timed out. 
   * @param buf The channel buffer to read from
   * @param rdx The original reader index used if the response is framed
   * @param rpcid The RPC ID used for logging
   */
  private void consumeTimedoutNonPBufRPC(final ChannelBuffer buf, final int rdx, 
      final int rpcid) {
    final int flags;
    if (secure_rpc_helper != null) {
      flags = buf.readInt();
    } else {
      flags = buf.readByte();
    }
    
    if ((flags & HBaseRpc.RPC_FRAMED) != 0) {
      final int length = buf.readInt() - 4 - 1 - 4 - 4;
      buf.readInt();  // Unused right now.
      try {
        ensureReadable(buf, length);
      } catch (IllegalArgumentException e) {
        LOG.error("WTF?  RPC #" + rpcid + ": ", e);
      }
      // this is easy as we have the length to skip
      buf.readerIndex(rdx + length + 4 + 1 + 4 + 4);
      if (LOG.isDebugEnabled()) {
        LOG.debug("Skipped timed out RPC ID " + rpcid + " of " + length + 
            " bytes on " + this);
      }
      return;
    }

    if ((flags & HBaseRpc.RPC_ERROR) != 0) {
      final String type = HBaseRpc.readHadoopString(buf);
      final String msg = HBaseRpc.readHadoopString(buf);
      if (LOG.isDebugEnabled()) {
        LOG.debug("Skipped timed out RPC ID " + rpcid + 
            " with an exception response of type: " + type + 
            " and message: " + msg + " on client " + this);
      }
      return;
    }
    
    try {
      consumeNonFramedTimedoutNonPBufRPC(buf);
      if (LOG.isDebugEnabled()) {
        LOG.debug("Skipped timed out RPC ID " + rpcid + " on client " + this);
      }
    } catch (IllegalArgumentException e) {  // The RPC didn't look good to us.
      LOG.error("Failure parsing timedout exception", 
          new InvalidResponseException(e.getMessage(), e));
    }
  }
  
  /**
   * Consumes a pre-0.92 HBase RPC response that has been timedout. 
   * Since we no longer have the original RPC we just keep reading.
   * @param buf The channel buffer to read from.
   */
  private static void consumeNonFramedTimedoutNonPBufRPC(final ChannelBuffer buf) {
    int length = 0;
    switch (buf.readByte()) {  // Read the type of the response.
    case  1:  // Boolean
      buf.readByte();
      return;
    case  6:  // Long
      buf.readLong();
      return;
    case 14:  // Writable
      consumeNonFramedTimedoutNonPBufRPC(buf);  // Recursively de-serialize it.
    case 17:  // NullInstance
      buf.readByte();  // Consume the (useless) type of the "null".
      return;
    case 37:  // Result
      buf.readByte();  // Read the type again.  See HBASE-2877.
      length = buf.readInt();
      HBaseRpc.checkArrayLength(buf, length);
      buf.readerIndex(buf.readerIndex() + length);
      return;
    case 38:  // Result[]
      length = buf.readInt();
      HBaseRpc.checkArrayLength(buf, length);
      buf.readerIndex(buf.readerIndex() + length);
      return;
    case 58:  // MultiPutResponse
      // Fall through
    case 67:  // MultiResponse
      int type = buf.readByte(); // sub type, either multi-put or multi
      // multi-put
      int nregions = buf.readInt();
      HBaseRpc.checkNonEmptyArrayLength(buf, nregions);
      for (int i = 0; i < nregions; i++) {
        HBaseRpc.readByteArray(buf); // region_name
        if (type == 58) {
          buf.readInt(); // index of the first failed edit
        } else {
          final int nkeys = buf.readInt();
          HBaseRpc.checkNonEmptyArrayLength(buf, nkeys);
          for (int j = 0; j < nkeys; j++) {
            buf.readInt();
            boolean error = buf.readByte() != 0x00;
            if (error) {
              HBaseRpc.readHadoopString(buf);
              HBaseRpc.readHadoopString(buf);
            } else {
              // recurse to consume the embedded response
              consumeNonFramedTimedoutNonPBufRPC(buf);
            }
          }
        }
      }
      return;
    }
  }
  
  /**
   * De-serializes an exception from HBase 0.94 and before.
   * @param buf The buffer to read from.
   * @param request The RPC that caused this exception.
   */
  static HBaseException deserializeException(final ChannelBuffer buf,
                                             final HBaseRpc request) {
    // In case of failures, the rest of the response is just 2
    // Hadoop-encoded strings.  The first is the class name of the
    // exception, the 2nd is the message and stack trace.
    final String type = HBaseRpc.readHadoopString(buf);
    final String msg = HBaseRpc.readHadoopString(buf);
    return makeException(request, type, msg);
  }

  /**
   * Creates an appropriate {@link HBaseException} for the given type.
   * When we de-serialize an exception from the wire, we're given a string as
   * a class name, which we use here to map to an appropriate subclass of
   * {@link HBaseException}, for which we create an instance that we return.
   * @param request The RPC in response of which the exception was received.
   * @param type The fully qualified class name of the exception type from
   * HBase's own code.
   * @param msg Some arbitrary additional string that accompanies the
   * exception, typically carrying a stringified stack trace.
   */
  private static final HBaseException makeException(final HBaseRpc request,
                                                    final String type,
                                                    final String msg) {
    final HBaseException exc = REMOTE_EXCEPTION_TYPES.get(type);
    if (exc != null) {
      return exc.make(msg, request);
    } else {
      return new RemoteException(type, msg);
    }
  }

  /**
   * Decodes an exception from HBase 0.95 and up.
   * @param e the exception protobuf obtained from the RPC response header
   * containing the exception.
   */
  private
    static HBaseException decodeException(final HBaseRpc request,
                                          final RPCPB.ExceptionResponse e) {
    final String type;
    if (e.hasExceptionClassName()) {
      type = e.getExceptionClassName();
    } else {
      type = "(missing exception type)";  // Shouldn't happen.
    }
    return makeException(request, type, e.getStackTrace());
  }

  /**
   * Decodes an exception from HBase 0.95 and up {@link HBasePB.NameBytesPair}.
   * @param pair A pair whose name is the exception type, and whose value is
   * the stringified stack trace.
   */
  static HBaseException decodeExceptionPair(final HBaseRpc request,
                                            final HBasePB.NameBytesPair pair) {
    final String stacktrace;
    if (pair.hasValue()) {
      stacktrace = pair.getValue().toStringUtf8();
    } else {
      stacktrace = "(missing server-side stack trace)";  // Shouldn't happen.
    }
    return makeException(request, pair.getName(), stacktrace);
  }

  /**
   * De-serializes a "Writable" serialized by
   * {@code HbaseObjectWritable#writeObject}.
   * @return The de-serialized object (which can be {@code null}).
   */
  @SuppressWarnings("fallthrough")
  static Object deserializeObject(final ChannelBuffer buf,
                                  final HBaseRpc request) {
    switch (buf.readByte()) {  // Read the type of the response.
      case  1:  // Boolean
        return buf.readByte() != 0x00;
      case  6:  // Long
        return buf.readLong();
      case 14:  // Writable
        return deserializeObject(buf, request);  // Recursively de-serialize it.
      case 17:  // NullInstance
        buf.readByte();  // Consume the (useless) type of the "null".
        return null;
      case 37:  // Result
        buf.readByte();  // Read the type again.  See HBASE-2877.
        return parseResult(buf);
      case 38:  // Result[]
        return parseResults(buf);
      case 58:  // MultiPutResponse
        // Fall through
      case 67:  // MultiResponse
        // Don't read the type again, responseFromBuffer() will need it.
        return ((MultiAction) request).responseFromBuffer(buf);
    }
    throw new NonRecoverableException("Couldn't de-serialize "
                                      + Bytes.pretty(buf));
  }

  /**
   * Pre-computes how many KVs we have so we can rightsized arrays.
   * This assumes that what's coming next in the buffer is a sequence of
   * KeyValues, each of which is prefixed by its length on 32 bits.
   * @param buf The buffer to peek into.
   * @param length The total size of all the KeyValues that follow.
   */
  static int numberOfKeyValuesAhead(final ChannelBuffer buf, int length) {
    // Immediately try to "fault" if `length' bytes aren't available.
    ensureReadable(buf, length);
    int num_kv = 0;
    int offset = buf.readerIndex();
    length += offset;
    while (offset < length) {
      final int kv_length = buf.getInt(offset);
      HBaseRpc.checkArrayLength(buf, kv_length);
      num_kv++;
      offset += kv_length + 4;
    }
    if (offset != length) {
      final int index = buf.readerIndex();
      badResponse("We wanted read " + (length - index)
                  + " bytes but we read " + (offset - index)
                  + " from " + buf + '=' + Bytes.pretty(buf));
    }
    return num_kv;
  }

  /**
   * De-serializes an {@code hbase.client.Result} object.
   * @param buf The buffer that contains a serialized {@code Result}.
   * @return The result parsed into a list of {@link KeyValue} objects.
   */
  private static ArrayList<KeyValue> parseResult(final ChannelBuffer buf) {
    final int length = buf.readInt();
    HBaseRpc.checkArrayLength(buf, length);
    //LOG.debug("total Result response length={}", length);

    final int num_kv = numberOfKeyValuesAhead(buf, length);

    final ArrayList<KeyValue> results = new ArrayList<KeyValue>(num_kv);
    KeyValue kv = null;
    for (int i = 0; i < num_kv; i++) {
      final int kv_length = buf.readInt();  // Previous loop checked it's >0.
      // Now read a KeyValue that spans over kv_length bytes.
      kv = KeyValue.fromBuffer(buf, kv);
      final int key_length = (2 + kv.key().length + 1 + kv.family().length
                              + kv.qualifier().length + 8 + 1);   // XXX DEBUG
      if (key_length + kv.value().length + 4 + 4 != kv_length) {
        badResponse("kv_length=" + kv_length
                    + " doesn't match key_length + value_length ("
                    + key_length + " + " + kv.value().length + ") in " + buf
                    + '=' + Bytes.pretty(buf));
      }
      results.add(kv);
    }
    return results;
  }

  /**
   * De-serializes an {@code hbase.client.Result} array.
   * @param buf The buffer that contains a serialized {@code Result[]}.
   * @return The results parsed into a list of rows, where each row itself is
   * a list of {@link KeyValue} objects.
   */
  private static
    ArrayList<ArrayList<KeyValue>> parseResults(final ChannelBuffer buf) {
    final byte version = buf.readByte();
    if (version != 0x01) {
      LOG.warn("Received unsupported Result[] version: " + version);
      // Keep going anyway, just in case the new version is backwards
      // compatible somehow.  If it's not, we'll just fail later.
    }
    final int nresults = buf.readInt();
    if (nresults < 0) {
      badResponse("Negative number of results=" + nresults + " found in "
                  + buf + '=' + Bytes.pretty(buf));
    } else if (nresults == 0) {
      return null;
    }
    final int length = buf.readInt();  // Guaranteed > 0 as we have > 0 Result.
    HBaseRpc.checkNonEmptyArrayLength(buf, length);
    // Immediately try to "fault" if `length' bytes aren't available.
    ensureReadable(buf, length);
    //LOG.debug("total Result[] response length={}", length);
    //LOG.debug("Result[] "+nresults+" buf="+buf+'='+Bytes.pretty(buf));

    final ArrayList<ArrayList<KeyValue>> results =
      new ArrayList<ArrayList<KeyValue>>(nresults);
    int bytes_read = 0;
    for (int i = 0; i < nresults; i++) {
      final int num_kv = buf.readInt();
      //LOG.debug("num_kv="+num_kv);
      bytes_read += 4;
      if (num_kv < 0) {
        badResponse("Negative number of KeyValues=" + num_kv + " for Result["
                    + i + "] found in " + buf + '=' + Bytes.pretty(buf));
      } else if (nresults == 0) {
        continue;
      }
      final ArrayList<KeyValue> result = new ArrayList<KeyValue>(num_kv);
      KeyValue kv = null;
      for (int j = 0; j < num_kv; j++) {
        final int kv_length = buf.readInt();
        HBaseRpc.checkNonEmptyArrayLength(buf, kv_length);
        //LOG.debug("kv_length="+kv_length);
        kv = KeyValue.fromBuffer(buf, kv);
        result.add(kv);
        bytes_read += 4 + kv_length;
      }
      results.add(result);
    }
    if (length != bytes_read) {   // Sanity check.
      badResponse("Result[" + nresults + "] was supposed to be " + length
                  + " bytes, but we only read " + bytes_read + " bytes from "
                  + buf + '=' + Bytes.pretty(buf));
    }
    return results;
  }

  /** Throws an exception with the given error message.  */
  private static void badResponse(final String errmsg) {
    LOG.error(errmsg);
    throw new InvalidResponseException(errmsg, null);
  }

  /**
   * Decodes the response of an RPC and triggers its {@link Deferred}.
   * <p>
   * This method is used by {@link FrameDecoder} when the channel gets
   * disconnected.  The buffer for that channel is passed to this method in
   * case there's anything left in it.
   * @param ctx Unused.
   * @param chan The channel on which the response came.
   * @param buf The buffer containing the raw RPC response.
   * @return {@code null}, always.
   */
  @Override
  protected Object decodeLast(final ChannelHandlerContext ctx,
                              final Channel chan,
                              final ChannelBuffer buf,
                              final VoidEnum unused) {
    // When we disconnect, decodeLast is called instead of decode.
    // We simply check whether there's any data left in the buffer, in which
    // case we attempt to process it.  But if there's no data left, then we
    // don't even bother calling decode() as it'll complain that the buffer
    // doesn't contain enough data, which unnecessarily pollutes the logs.
    if (buf.readable()) {
      try {
        return decode(ctx, chan, buf, unused);
      } finally {
        if (buf.readable()) {
          LOG.error("After decoding the last message on " + chan
                    + ", there was still some undecoded bytes in the channel's"
                    + " buffer (which are going to be lost): "
                    + buf + '=' + Bytes.pretty(buf));
        }
      }
    } else {
      return null;
    }
  }

  /**
   * Package private method to allow the timeout timer or other methods 
   * to remove an RPCfrom the inflight map. Note that the RPC ID has to be set 
   * in the RPC for this to work. And if, somehow, we pop a different RPC from 
   * the map then we'll make sure to callback the popped RPC
   * @param rpc The RPC to remove from the map
   * @param timedout Whether or not the RPC timedout
   * @return The RPC that was removed
   */
  HBaseRpc removeRpc(final HBaseRpc rpc, final boolean timedout) {
    final HBaseRpc old_rpc = rpcs_inflight.remove(rpc.rpc_id);
    if (old_rpc != rpc) {
      LOG.error("Removed the wrong RPC " + old_rpc + 
          " when we meant to remove " + rpc);
      if (old_rpc != null) {
        old_rpc.callback(new NonRecoverableException(
            "Removed the wrong RPC from client " + this));
      }
    }
    if (timedout) {
      rpcs_timedout.incrementAndGet();
    }
    return old_rpc;
  }
  
  /** @return Package private method to fetch the associated HBase client */
  HBaseClient getHBaseClient() {
    return hbase_client;
  }
  
  public String toString() {
    final StringBuilder buf = new StringBuilder(13 + 10 + 6 + 64 + 16 + 1
                                                + 9 + 2 + 17 + 2 + 1);
    buf.append("RegionClient@")           // =13
      .append(hashCode())                 // ~10
      .append("(chan=")                   // = 6
      .append(chan)                       // ~64 (up to 66 when using IPv4)
      .append(", #pending_rpcs=");        // =16
    
    // avoid synchronization
    ArrayList<HBaseRpc> pending_rpcs = this.pending_rpcs;
    MultiAction batched_rpcs = this.batched_rpcs;
    int npending_rpcs = pending_rpcs == null ? 0 : pending_rpcs.size();
    int nedits = batched_rpcs == null ? 0 : batched_rpcs.size();
    
    buf.append(npending_rpcs)             // = 1
      .append(", #batched=")              // = 9
      .append(nedits);                    // ~ 2
    buf.append(", #rpcs_inflight=")       // =17
      .append(rpcs_inflight.size())       // ~ 2
      .append(')');                       // = 1
    return buf.toString();
  }

  // -------------------------------------------- //
  // Dealing with the handshake at the beginning. //
  // -------------------------------------------- //

  /** Initial part of the header until 0.94.  */
  private final static byte[] HRPC3 = new byte[] { 'h', 'r', 'p', 'c', 3 };

  /** Authentication method (for HBase 0.95 and up). */
  private final static byte SIMPLE_AUTH = (byte) 0x50;

  /** Initial part of the header for 0.95 and up.  */
  private final static byte[] HBASE = new byte[] { 'H', 'B', 'a', 's',
                                                   0,     // RPC version.
                                                   SIMPLE_AUTH,
                                                   };

  /** Common part of the hello header: magic + version.  */
  private ChannelBuffer commonHeader(final byte[] buf, final byte[] hrpc) {
    final ChannelBuffer header = ChannelBuffers.wrappedBuffer(buf);
    header.clear();  // Set the writerIndex to 0.

    // Magic header.  See HBaseClient#writeHeader
    // "hrpc" followed by the version.
    // See HBaseServer#HEADER and HBaseServer#CURRENT_VERSION.
    header.writeBytes(hrpc);  // for 0.94 and earlier: 4 + 1. For 0.95+: 4 + 2
    return header;
  }

  /** Hello header for HBase 0.95 and later.  */
  private ChannelBuffer header095() {
    final RPCPB.UserInformation user = RPCPB.UserInformation.newBuilder()
      .setEffectiveUser(System.getProperty("user.name", "asynchbase"))
      .build();
    final RPCPB.ConnectionHeader pb = RPCPB.ConnectionHeader.newBuilder()
      .setUserInfo(user)
      .setServiceName("ClientService")
      .setCellBlockCodecClass("org.apache.hadoop.hbase.codec.KeyValueCodec")
      .build();
    final int pblen = pb.getSerializedSize();
    final byte[] buf = new byte[HBASE.length + 4 + pblen];
    final ChannelBuffer header = commonHeader(buf, HBASE);
    header.writeInt(pblen);  // 4 bytes
    try {
      final CodedOutputStream output =
        CodedOutputStream.newInstance(buf, HBASE.length + 4, pblen);
      pb.writeTo(output);
      output.checkNoSpaceLeft();
    } catch (IOException e) {
      throw new RuntimeException("Should never happen", e);
    }
    // We wrote to the underlying buffer but Netty didn't see the writes,
    // so move the write index forward.
    header.writerIndex(buf.length);
    return header;
  }

  /** Hello header for HBase 0.92 to 0.94.  */
  private ChannelBuffer header092() {
    final byte[] buf = new byte[4 + 1 + 4 + 1 + 44];
    final ChannelBuffer header = commonHeader(buf, HRPC3);

    // Serialized ipc.ConnectionHeader
    // We skip 4 bytes now and will set it to the actual size at the end.
    header.writerIndex(header.writerIndex() + 4);  // 4
    final String klass = "org.apache.hadoop.hbase.ipc.HRegionInterface";
    header.writeByte(klass.length());              // 1
    header.writeBytes(Bytes.ISO88591(klass));      // 44

    // Now set the length of the whole damn thing.
    // -4 because the length itself isn't part of the payload.
    // -5 because the "hrpc" + version isn't part of the payload.
    header.setInt(5, header.writerIndex() - 4 - 5);
    return header;
  }

  /** Hello header for HBase 0.90 and earlier.  */
  private ChannelBuffer header090() {
    final byte[] buf = new byte[4 + 1 + 4 + 2 + 29 + 2 + 48 + 2 + 47];
    final ChannelBuffer header = commonHeader(buf, HRPC3);

    // Serialized UserGroupInformation to say who we are.
    // We're not nice so we're not gonna say who we are and we'll just send
    // `null' (hadoop.io.ObjectWritable$NullInstance).
    // First, we need the size of the whole damn UserGroupInformation thing.
    // We skip 4 bytes now and will set it to the actual size at the end.
    header.writerIndex(header.writerIndex() + 4);             // 4
    // Write the class name of the object.
    // See hadoop.io.ObjectWritable#writeObject
    // See hadoop.io.UTF8#writeString
    // String length as a short followed by UTF-8 string.
    String klass = "org.apache.hadoop.io.Writable";
    header.writeShort(klass.length());                        // 2
    header.writeBytes(Bytes.ISO88591(klass));                 // 29
    klass = "org.apache.hadoop.io.ObjectWritable$NullInstance";
    header.writeShort(klass.length());                        // 2
    header.writeBytes(Bytes.ISO88591(klass));                 // 48
    klass = "org.apache.hadoop.security.UserGroupInformation";
    header.writeShort(klass.length());                        // 2
    header.writeBytes(Bytes.ISO88591(klass));                 // 47

    // Now set the length of the whole damn thing.
    // -4 because the length itself isn't part of the payload.
    // -5 because the "hrpc" + version isn't part of the payload.
    header.setInt(5, header.writerIndex() - 4 - 5);
    return header;
  }

  /** CDH3b3-specific header for Hadoop "security".  */
  private ChannelBuffer headerCDH3b3() {
    // CDH3 b3 includes a temporary patch that is non-backwards compatible
    // and results in clients getting disconnected as soon as they send the
    // header, because the HBase RPC protocol provides no mechanism to send
    // an error message back to the client during the initial "hello" stage
    // of a connection.
    final byte[] user = Bytes.UTF8(System.getProperty("user.name", "asynchbase"));
    final byte[] buf = new byte[4 + 1 + 4 + 4 + user.length];
    final ChannelBuffer header = commonHeader(buf, HRPC3);

    // Length of the encoded string (useless).
    header.writeInt(4 + user.length);  // 4
    // String as encoded by `WritableUtils.writeString'.
    header.writeInt(user.length);      // 4
    header.writeBytes(user);           // length bytes
    return header;
  }

  /**
   * Sends the "hello" message needed when opening a new connection.
   * This message is immediately followed by a {@link GetProtocolVersionRequest}
   * so we can learn what version the server is running to be able to talk to
   * it the way it expects.
   * @param chan The channel connected to the server we need to handshake.
   * @param header The header to use for the handshake.
   */
  private void helloRpc(final Channel chan, final ChannelBuffer header) {
    LOG.debug("helloRpc for the channel: {}", chan);
    Callback<Object, Exception> errorback = new Callback<Object, Exception>() {

      @Override
      public Object call(final Exception e) throws Exception {
        LOG.info("helloRpc failed. Closing the channel:" + chan, e);
        Channels.close(chan);
        return e;
      }
    };
    final GetProtocolVersionRequest rpc = new GetProtocolVersionRequest();
    rpc.getDeferred().addBoth(new ProtocolVersionCB(chan))
                     .addErrback(errorback);
    Channels.write(chan, ChannelBuffers.wrappedBuffer(header, encode(rpc)));
  }

  /**
   * Fetch the protocol version from the region server
   * @param chan The channel to use for communications
   */
  void sendVersion(final Channel chan) {
    final GetProtocolVersionRequest rpc = new GetProtocolVersionRequest();
    rpc.getDeferred().addBoth(new ProtocolVersionCB(chan));
    Channels.write(chan, encode(rpc));
  }
}<|MERGE_RESOLUTION|>--- conflicted
+++ resolved
@@ -116,11 +116,7 @@
     REMOTE_EXCEPTION_TYPES.put(VersionMismatchException.REMOTE_CLASS,
                                new VersionMismatchException(null, null));
     REMOTE_EXCEPTION_TYPES.put(CallQueueTooBigException.REMOTE_CLASS,
-<<<<<<< HEAD
-            new CallQueueTooBigException(null, null));
-=======
                                new CallQueueTooBigException(null, null));
->>>>>>> 4ba3d9e6
     REMOTE_EXCEPTION_TYPES.put(UnknownProtocolException.REMOTE_CLASS,
                                new UnknownProtocolException(null, null));
   }
